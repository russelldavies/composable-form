const path = require('path');
const HtmlWebpackPlugin = require('html-webpack-plugin');

module.exports = (env, argv) => ({
  entry: path.resolve(__dirname, 'index.js'),
  output: {
<<<<<<< HEAD
    path: path.resolve(__dirname, '../docs'),
    publicPath: '/',
    filename: '[name].[hash].js'
=======
    filename: '[name].[hash].js',
    path: path.resolve(__dirname, 'dist')
>>>>>>> a39b4d61
  },
  resolve: {
    modules: [
      path.resolve(__dirname, 'src'),
      path.resolve(__dirname, 'node_modules')
    ]
  },
  module: {
    rules: [
      {
        test: /\.elm$/,
        exclude: [/elm-stuff/, /node_modules/],
        use: [
          {
            loader: 'elm-webpack-loader',
            options: {
<<<<<<< HEAD
              pathToMake: './elm-make',
              yes: false
=======
              warn: true,
              debug: true
>>>>>>> a39b4d61
            }
          }
        ]
      },
      {
        test: /\.(s)?css$/,
        use: ['style-loader', 'css-loader', 'sass-loader']
      }
    ]
  },
<<<<<<< HEAD

  devServer: {
    inline: true,
    stats: { colors: true },
    historyApiFallback: true,
    host: '0.0.0.0',
    disableHostCheck: true,
    stats: {
      hash: false,
      version: false,
      timings: false,
      assets: false,
      chunks: false,
      modules: false,
      reasons: false,
      children: false,
      source: false,
      errors: true,
      errorDetails: true,
      warnings: true,
      publicPath: false
    }
  },

};
=======
  plugins: [
    new HtmlWebpackPlugin({
      title: 'composable-form - Build type-safe composable forms in Elm',
      meta: { viewport: 'width=device-width, initial-scale=1' }
    })
  ]
});
>>>>>>> a39b4d61
<|MERGE_RESOLUTION|>--- conflicted
+++ resolved
@@ -4,14 +4,8 @@
 module.exports = (env, argv) => ({
   entry: path.resolve(__dirname, 'index.js'),
   output: {
-<<<<<<< HEAD
-    path: path.resolve(__dirname, '../docs'),
-    publicPath: '/',
-    filename: '[name].[hash].js'
-=======
     filename: '[name].[hash].js',
     path: path.resolve(__dirname, 'dist')
->>>>>>> a39b4d61
   },
   resolve: {
     modules: [
@@ -28,13 +22,7 @@
           {
             loader: 'elm-webpack-loader',
             options: {
-<<<<<<< HEAD
-              pathToMake: './elm-make',
               yes: false
-=======
-              warn: true,
-              debug: true
->>>>>>> a39b4d61
             }
           }
         ]
@@ -45,7 +33,6 @@
       }
     ]
   },
-<<<<<<< HEAD
 
   devServer: {
     inline: true,
@@ -70,13 +57,10 @@
     }
   },
 
-};
-=======
   plugins: [
     new HtmlWebpackPlugin({
       title: 'composable-form - Build type-safe composable forms in Elm',
       meta: { viewport: 'width=device-width, initial-scale=1' }
     })
   ]
-});
->>>>>>> a39b4d61
+});