--- conflicted
+++ resolved
@@ -355,10 +355,10 @@
     -> Form values msg
     -> Model values
     -> element
-custom config { onChange, action, loading, validation } form model =
+custom config { onChange, action, loading, validation } form_ model =
     let
         { fields, result } =
-            Form.fill form model.values
+            Form.fill form_ model.values
 
         errorTracking =
             (\(ErrorTracking e) -> e) model.errorTracking
@@ -432,35 +432,21 @@
     }
 
 
-<<<<<<< HEAD
-field : FieldConfig values msg -> ( Form.Field values, Maybe Error ) -> Html msg
-field { onChange, onBlur, disabled, showError } ( field_, maybeError ) =
-=======
 renderField : CustomConfig msg element -> FieldConfig values msg -> ( Form.Field values, Maybe Error ) -> element
 renderField customConfig ({ onChange, onBlur, disabled, showError } as fieldConfig) ( field, maybeError ) =
->>>>>>> a39b4d61
     let
         blurWhenNotBlank value label =
             if Value.raw value == Nothing then
                 Nothing
             else
-                Maybe.map (\onBlur -> onBlur label) onBlur
+                Maybe.map (\onBlurEvent -> onBlurEvent label) onBlur
     in
-<<<<<<< HEAD
-    case field_ of
-        Form.Text { type_, attributes, state } ->
-            let
-                config =
-                    { onInput = state.update >> onChange
-                    , onBlur = whenDirty state.value (Maybe.map (\onBlur_ -> onBlur_ attributes.label) onBlur)
-=======
     case field of
         Form.Text type_ { attributes, value, update } ->
             let
                 config =
                     { onChange = update >> onChange
                     , onBlur = blurWhenNotBlank value attributes.label
->>>>>>> a39b4d61
                     , disabled = disabled
                     , value = Value.raw value |> Maybe.withDefault ""
                     , error = maybeError
@@ -495,17 +481,10 @@
                 , attributes = attributes
                 }
 
-<<<<<<< HEAD
-        Form.Select { attributes, state } ->
-            selectField attributes.options
-                { onInput = state.update >> onChange
-                , onBlur = whenDirty state.value (Maybe.map (\onBlur_ -> onBlur_ attributes.label) onBlur)
-=======
         Form.Range { attributes, value, update } ->
             customConfig.rangeField
                 { onChange = update >> onChange
                 , onBlur = blurWhenNotBlank value attributes.label
->>>>>>> a39b4d61
                 , disabled = disabled
                 , value = Value.raw value
                 , error = maybeError
@@ -671,20 +650,19 @@
     let
         safeOnChange =
             String.toFloat
-                >> Result.toMaybe
                 >> Maybe.map onChange
                 >> Maybe.withDefault (onChange (Maybe.withDefault 0 value))
     in
     Html.input
         ([ Events.onInput safeOnChange
          , Attributes.disabled disabled
-         , Attributes.value (value |> Maybe.map toString |> Maybe.withDefault "")
+         , Attributes.value (value |> Maybe.map String.fromFloat |> Maybe.withDefault "")
          , Attributes.placeholder attributes.placeholder
          , Attributes.type_ "number"
-         , Attributes.step (toString attributes.step)
+         , Attributes.step (String.fromFloat attributes.step)
          ]
-            |> withMaybeAttribute (toString >> Attributes.max) attributes.max
-            |> withMaybeAttribute (toString >> Attributes.min) attributes.min
+            |> withMaybeAttribute (String.fromFloat >> Attributes.max) attributes.max
+            |> withMaybeAttribute (String.fromFloat >> Attributes.min) attributes.min
             |> withMaybeAttribute Events.onBlur onBlur
         )
         []
@@ -696,7 +674,6 @@
     let
         safeOnChange =
             String.toFloat
-                >> Result.toMaybe
                 >> Maybe.map onChange
                 >> Maybe.withDefault (onChange (Maybe.withDefault 0 value))
     in
@@ -705,16 +682,16 @@
         [ Html.input
             ([ Events.onInput safeOnChange
              , Attributes.disabled disabled
-             , Attributes.value (value |> Maybe.map toString |> Maybe.withDefault "")
+             , Attributes.value (value |> Maybe.map String.fromFloat |> Maybe.withDefault "")
              , Attributes.type_ "range"
-             , Attributes.step (toString attributes.step)
+             , Attributes.step (String.fromFloat attributes.step)
              ]
-                |> withMaybeAttribute (toString >> Attributes.max) attributes.max
-                |> withMaybeAttribute (toString >> Attributes.min) attributes.min
+                |> withMaybeAttribute (String.fromFloat >> Attributes.max) attributes.max
+                |> withMaybeAttribute (String.fromFloat >> Attributes.min) attributes.min
                 |> withMaybeAttribute Events.onBlur onBlur
             )
             []
-        , Html.span [] [ Html.text (value |> Maybe.map toString |> Maybe.withDefault "") ]
+        , Html.span [] [ Html.text (value |> Maybe.map String.fromFloat |> Maybe.withDefault "") ]
         ]
         |> withLabelAndError attributes.label showError error
 
@@ -788,12 +765,6 @@
         |> withLabelAndError attributes.label showError error
 
 
-<<<<<<< HEAD
-        attributes =
-            Maybe.map (Events.onBlur >> (\b -> b :: fixedAttributes)) onBlur
-                |> Maybe.withDefault fixedAttributes
-    in
-=======
 group : List (Html msg) -> Html msg
 group =
     Html.div [ Attributes.class "elm-form-group" ]
@@ -801,7 +772,6 @@
 
 wrapInFieldContainer : Bool -> Maybe Error -> List (Html msg) -> Html msg
 wrapInFieldContainer showError error =
->>>>>>> a39b4d61
     Html.div
         [ Attributes.classList
             [ ( "elm-form-field", True )
@@ -846,29 +816,11 @@
         Error.RequiredFieldIsEmpty ->
             "This field is required"
 
-<<<<<<< HEAD
-        attributes =
-            Maybe.map (Events.onBlur >> (\b -> b :: fixedAttributes)) onBlur
-                |> Maybe.withDefault fixedAttributes
-    in
-    Html.div
-        [ Attributes.classList
-            [ ( "elm-form-field", True )
-            , ( "elm-form-field-error", error /= Nothing )
-            ]
-        ]
-        [ fieldLabel label
-        , Html.input attributes
-            []
-        , errorMessage error
-        ]
-=======
         Error.ValidationFailed validationError ->
             validationError
 
 
 withMaybeAttribute : (a -> Html.Attribute msg) -> Maybe a -> List (Html.Attribute msg) -> List (Html.Attribute msg)
 withMaybeAttribute toAttribute maybeValue attrs =
-    Maybe.map (toAttribute >> flip (::) attrs) maybeValue
-        |> Maybe.withDefault attrs
->>>>>>> a39b4d61
+    Maybe.map (toAttribute >> (\attr -> attr :: attrs)) maybeValue
+        |> Maybe.withDefault attrs